---
title: Specification
<<<<<<< HEAD
layout: specpage
=======
layout: page
>>>>>>> 4636e442
---
<!DOCTYPE html>
<!--
  ~ Copyright 2013 Laurent Bovet <laurent.bovet@windmaster.ch>
  ~
  ~ Licensed under the Apache License, Version 2.0 (the "License");
  ~ you may not use this file except in compliance with the License.
  ~ You may obtain a copy of the License at
  ~
  ~      http://www.apache.org/licenses/LICENSE-2.0
  ~
  ~ Unless required by applicable law or agreed to in writing, software
  ~ distributed under the License is distributed on an "AS IS" BASIS,
  ~ WITHOUT WARRANTIES OR CONDITIONS OF ANY KIND, either express or implied.
  ~ See the License for the specific language governing permissions and
  ~ limitations under the License.
  -->
<<<<<<< HEAD
=======

>>>>>>> 4636e442
<html>
<head>
    <meta charset="utf-8">
    <link rel="stylesheet" href="docson/css/docson.css">
    
    <script src="docson/lib/require.js"></script>
    <script>
        require(["docson/docson", "docson/lib/jquery"], function(docson) {
            $(function () {
                var embedded = window.parent !== window;
                if (embedded) {
                    $("body").addClass("embedded");
                    $("doc").addClass("embedded");
                    $("#form").hide();
                }
                $("#url").keypress(function (event) {
                    if (event.keyCode == 13) {
                        window.location.hash = $(this).val();
                    }
                });
                $(window).on('hashchange', function () {
                    update();
                });
                update();
                var url;
                function update() {
                    if (window.location.hash) {
                        $("#form").hide();
                        url = decodeURIComponent(window.location.hash.substring(1));
                        var segments = url.split("$");
                        if(segments[0]) {
                            function render(schema) {
                                try {
                                    docson.doc("doc", schema, segments[1]).done(function() {
                                        maybeExpand(segments);
                                        $("#load").hide();
                                    });
                                } catch (e) {
                                    error("Could not parse schema: " + e.message + "<pre>" + $('<pre/>').text(schema).html() + "</pre>");
                                }
                            }

                            if(/\.ts$/.test(segments[0])) {
                                require.config( { baseUrl: "typson" } );
                                require(["docson/lib/typson-schema"], function(typson) {
                                    typson.definitions(segments[0]).done(render);
                                });
                            } else {
                                $.get(segments[0])
                                        .done(render)
                                        .fail(function (xhr, status, err) {
                                            error("Could not load " + segments[0] + ": " + status + " " + err);
                                        });
                            }
                        }
                        function receiveMessage(event) {
                            console.log(">", event)
                            if(event.data.id && event.data.id == "docson") {
                                if(event.data.type) {
                                    try {
                                        docson.doc("doc", event.data.definitions, event.data.type).done(function() {
                                            maybeExpand(segments);
                                            $("#load").hide();
                                        });
                                    } catch (e) {
                                        error("Could not parse schema: " + e.message + "<pre>" + $('<pre/>').text(event.data.definitions).html() + "</pre>");
                                    }
                                }
                                if(event.data.action == "resize") {
                                    $("#doc").get(0).resized();
                                }
                                if(event.data.font) {
                                    console.log(event.data.font)
                                    $("#doc").css("font-family", event.data.font);
                                }
                            }
                        }
                        window.addEventListener("message", receiveMessage, false);
                        var host = window.opener || window.parent;
                        host.postMessage( { id: "docson", action: "ready", url: url}, "*");
                        
                    } else {
                        $("#doc").empty();
                        $("#form").show();
                    }
                   
                }

                function maybeExpand(segments) {
                    if(segments.indexOf("expand") >0 ) {
                        $("#doc").find(".expand-button").html(" - ").attr("title", "Collapse all");
                        $("#doc").find(".signature-type-expandable").addClass("signature-type-expanded");
                        $("#doc").find(".box-container").show();
                        $("#doc").find(".expand-button").attr("expanded", true);
                    }
                }

                function error(message) {
                    $("#form").show();
                    $("#doc").html($("<div/>").addClass("error")
                            .html(message));
                }

                var doc = $('#doc').get(0);
                if(embedded) {
                    doc.onresize =  function(width, height) {
                        window.parent.postMessage( { id: "docson", action: "resized", url: url, width: width, height: height}, "*");
                    }
                }
            });
        });
    </script>
    <style>
        body {
            font-family: verdana, helvetica;
        }
        #load {
            border: none;
		   display: none;
		}

        #form {
            display: none;
        }

        #form input[type=text] {
            border-radius: 6px;
            -moz-border-radius: 6px;
            -webkit-border-radius: 6px;
        }

        .embedded {
            margin: 0px;
            padding: 0px;
        }
    </style>
</head>
<body>
<<<<<<< HEAD
<div><p>This page uses a lot of javascript, if you see messages about slow scripts just press 'continue' and be patient</p></div>
=======
 {% include header.html %}
>>>>>>> 4636e442
<div id="load"><img src="imgs/loading1.gif"/></div>
<div id="form">
    Please enter a schema URL:
    <input type="text" id="url" size="60" value="schemas/signalk.json">
</div>
<div id="doc"></div>
</body>
</html><|MERGE_RESOLUTION|>--- conflicted
+++ resolved
@@ -1,10 +1,6 @@
 ---
 title: Specification
-<<<<<<< HEAD
 layout: specpage
-=======
-layout: page
->>>>>>> 4636e442
 ---
 <!DOCTYPE html>
 <!--
@@ -22,15 +18,11 @@
   ~ See the License for the specific language governing permissions and
   ~ limitations under the License.
   -->
-<<<<<<< HEAD
-=======
 
->>>>>>> 4636e442
 <html>
 <head>
     <meta charset="utf-8">
     <link rel="stylesheet" href="docson/css/docson.css">
-    
     <script src="docson/lib/require.js"></script>
     <script>
         require(["docson/docson", "docson/lib/jquery"], function(docson) {
@@ -164,11 +156,8 @@
     </style>
 </head>
 <body>
-<<<<<<< HEAD
+
 <div><p>This page uses a lot of javascript, if you see messages about slow scripts just press 'continue' and be patient</p></div>
-=======
- {% include header.html %}
->>>>>>> 4636e442
 <div id="load"><img src="imgs/loading1.gif"/></div>
 <div id="form">
     Please enter a schema URL:
