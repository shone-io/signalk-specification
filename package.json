--- conflicted
+++ resolved
@@ -1,13 +1,9 @@
 {
   "name": "signalk-schema",
-<<<<<<< HEAD
-  "version": "0.0.1-1",
-=======
   "version": "0.0.1-2",
   "config": {
     "docversion": "master"
   },
->>>>>>> b52c391a
   "description": "SignalK specification schema as an npm module with tests",
   "main": "index.js",
   "scripts": {
