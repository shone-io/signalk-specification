--- conflicted
+++ resolved
@@ -45,7 +45,7 @@
             "timestamp": {
               "$ref": "../definitions.json#/definitions/timestamp"
             },
-            
+
             "source": {
               "$ref": "../definitions.json#/definitions/source"
             }
@@ -143,55 +143,33 @@
               "title": "temperature",
               "properties": {
                 "measured": {
-<<<<<<< HEAD
                   "description": "Temperature of device",
                   "#ref": "../definitions.json#/definitions/numberValue",
                   "units": "K"
-=======
-                  "description": "Temperature of device, in degrees Celsius",
-                  "#ref": "../definitions.json#/definitions/numberValue",
-                  "units": "C"
->>>>>>> 938abe3c
                 },
 
                 "warnUpper": {
                   "description": "Upper operational temperature limit",
                   "#ref": "../definitions.json#/definitions/numberValue",
-<<<<<<< HEAD
-                  "units": "K"
-=======
-                  "units": "C"
->>>>>>> 938abe3c
+                  "units": "K"
                 },
 
                 "warnLower": {
                   "description": "Lower operational temperature limit",
                   "#ref": "../definitions.json#/definitions/numberValue",
-<<<<<<< HEAD
-                  "units": "K"
-=======
-                  "units": "C"
->>>>>>> 938abe3c
+                  "units": "K"
                 },
 
                 "faultUpper": {
                   "description": "Upper fault limit of temperature - device may disable",
                   "#ref": "../definitions.json#/definitions/numberValue",
-<<<<<<< HEAD
-                  "units": "K"
-=======
-                  "units": "C"
->>>>>>> 938abe3c
+                  "units": "K"
                 },
 
                 "faultLower": {
                   "description": "Lower fault limit of temperature  - device may disable",
                   "#ref": "../definitions.json#/definitions/numberValue",
-<<<<<<< HEAD
-                  "units": "K"
-=======
-                  "units": "C"
->>>>>>> 938abe3c
+                  "units": "K"
                 }
               }
             }
@@ -232,7 +210,7 @@
         "identity": {
           "$ref": "#/definitions/identity"
         },
-        
+
         "dc": {
           "$ref": "#/definitions/dcSource"
         },
@@ -258,7 +236,7 @@
             "timestamp": {
               "$ref": "../definitions.json#/definitions/timestamp"
             },
-            
+
             "source": {
               "$ref": "../definitions.json#/definitions/source"
             }
@@ -302,7 +280,7 @@
             "timestamp": {
               "$ref": "../definitions.json#/definitions/timestamp"
             },
-            
+
             "source": {
               "$ref": "../definitions.json#/definitions/source"
             }
@@ -362,7 +340,7 @@
         "identity": {
           "$ref": "#/definitions/identity"
         },
-        
+
         "dc": {
           "$ref": "#/definitions/dcSource"
         },
@@ -370,7 +348,7 @@
         "ac": {
           "$ref": "#/definitions/acSource"
         },
-        
+
         "mode": {
           "type": "object",
           "description": "Operational mode of battery",
@@ -391,7 +369,7 @@
             "timestamp": {
               "$ref": "../definitions.json#/definitions/timestamp"
             },
-            
+
             "source": {
               "$ref": "../definitions.json#/definitions/source"
             }
