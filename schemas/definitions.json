--- conflicted
+++ resolved
@@ -45,10 +45,7 @@
         }
       }
     },
-<<<<<<< HEAD
-=======
-
->>>>>>> e1b6ff4c
+
     "version": {
       "type": "string",
       "description": "Version of the Signal K root object.",
@@ -238,20 +235,14 @@
           "description": "An unique identifier by which the crew identifies a sail",
           "example": "J1"
         },
-<<<<<<< HEAD
-=======
-
->>>>>>> e1b6ff4c
+
         "type": {
           "type": "string",
           "required": true,
           "description": "The type of sail",
           "example": "Genaker"
         },
-<<<<<<< HEAD
-=======
-
->>>>>>> e1b6ff4c
+
         "material": {
           "type": "string",
           "required": false,
@@ -308,18 +299,31 @@
         "value": {
           "type": "string"
         },
-<<<<<<< HEAD
+
         "timestamp": {
           "$ref": "#/definitions/timestamp"
         },
+
         "source": {
           "$ref": "#/definitions/source"
         },
+
         "_attr": {
           "$ref": "#/definitions/_attr"
         },
-=======
-
+
+        "meta": {
+          "$ref": "#/definitions/meta"
+        }
+      }
+    },
+    "numberValue": {
+      "type": "object",
+      "description": "Data should be of type number.",
+      "properties": {
+        "value": {
+          "type": "number"
+        },
         "timestamp": {
           "$ref": "#/definitions/timestamp"
         },
@@ -327,79 +331,42 @@
         "source": {
           "$ref": "#/definitions/source"
         },
-
+        
         "_attr": {
           "$ref": "#/definitions/_attr"
         },
 
->>>>>>> e1b6ff4c
         "meta": {
           "$ref": "#/definitions/meta"
         }
       }
     },
-    "numberValue": {
-      "type": "object",
-      "description": "Data should be of type number.",
+    "nullValue": {
+      "type": "object",
+      "description": "Data should be of type NULL.",
       "properties": {
         "value": {
-          "type": "number"
-        },
+          "type": "null"
+        },
+
         "timestamp": {
           "$ref": "#/definitions/timestamp"
         },
-<<<<<<< HEAD
-=======
-
->>>>>>> e1b6ff4c
+
         "source": {
           "$ref": "#/definitions/source"
         },
+        
         "_attr": {
           "$ref": "#/definitions/_attr"
         },
-<<<<<<< HEAD
-=======
-
->>>>>>> e1b6ff4c
+        
         "meta": {
           "$ref": "#/definitions/meta"
         }
       }
     },
-    "nullValue": {
-      "type": "object",
-      "description": "Data should be of type NULL.",
-      "properties": {
-        "value": {
-          "type": "null"
-        },
-<<<<<<< HEAD
-        "timestamp": {
-          "$ref": "#/definitions/timestamp"
-        },
-=======
-
-        "timestamp": {
-          "$ref": "#/definitions/timestamp"
-        },
-
->>>>>>> e1b6ff4c
-        "source": {
-          "$ref": "#/definitions/source"
-        },
-        "_attr": {
-          "$ref": "#/definitions/_attr"
-        },
-        "meta": {
-          "$ref": "#/definitions/meta"
-        }
-      }
-    },
-<<<<<<< HEAD
-=======
-
->>>>>>> e1b6ff4c
+
     "_attr": {
       "type": "object",
       "title": "_attr schema.",
@@ -425,8 +392,7 @@
         }
       }
     },
-<<<<<<< HEAD
-=======
+
     "alarmState":{
       "type": "string",
       "title": "alarmState",
@@ -446,7 +412,7 @@
         "sound"
       ]
     },
->>>>>>> e1b6ff4c
+
     "meta": {
       "type": "object",
       "title": "Meta schema.",
@@ -458,40 +424,28 @@
           "description": "A display name for this value.",
           "example": "Tachometer, Engine 1"
         },
-<<<<<<< HEAD
-=======
-
->>>>>>> e1b6ff4c
+
         "longName": {
           "type": "string",
           "title": "LongName schema.",
           "description": "A long name for this value.",
           "example": "Tachometer, Engine 1"
         },
-<<<<<<< HEAD
-=======
-
->>>>>>> e1b6ff4c
+
         "shortName": {
           "type": "string",
           "title": "ShortName schema.",
           "description": "A short name for this value.",
           "example": "RPM"
         },
-<<<<<<< HEAD
-=======
-
->>>>>>> e1b6ff4c
+
         "gaugeType": {
           "type": "string",
           "title": "gaugeType schema.",
           "description": "The type of gauge necessary to display this value.",
           "example": "sparkline"
         },
-<<<<<<< HEAD
-=======
-
->>>>>>> e1b6ff4c
+
         "units": {
           "type": "string",
           "title": "units schema.",
@@ -523,10 +477,7 @@
             "$ref": "#/definitions/alarmMethodEnum"
           }
         },
-<<<<<<< HEAD
-=======
-
->>>>>>> e1b6ff4c
+
         "alarmMethod": {
           "type": "array",
           "title": "Alarm Method",
@@ -545,10 +496,7 @@
             "$ref": "#/definitions/alarmMethodEnum"
           }
         },
-<<<<<<< HEAD
-=======
-
->>>>>>> e1b6ff4c
+
         "zones": {
           "type": "array",
           "title": "Zones schema.",
@@ -567,10 +515,7 @@
                   "name": "bottom",
                   "example": 3500
                 },
-<<<<<<< HEAD
-=======
-
->>>>>>> e1b6ff4c
+
                 {
                   "id": "top",
                   "type": "number",
@@ -579,17 +524,11 @@
                   "name": "1",
                   "example": 4000
                 },
-<<<<<<< HEAD
-=======
-
->>>>>>> e1b6ff4c
+
                 {
                   "$ref":"#/definitions/alarmState"
                 },
-<<<<<<< HEAD
-=======
-
->>>>>>> e1b6ff4c
+
                 {
                   "id": "message",
                   "type": "string",
