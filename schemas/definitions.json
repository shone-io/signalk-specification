--- conflicted
+++ resolved
@@ -46,14 +46,11 @@
       }
     },
 
-<<<<<<< HEAD
     "sourceRef": {
       "type": "string",
       "description": "Reference to the source under vessel's sources"
     },
 
-=======
->>>>>>> d89f597f
     "version": {
       "type": "string",
       "description": "Version of the Signal K root object.",
@@ -300,33 +297,17 @@
         }
       }
     },
-<<<<<<< HEAD
 
     "commonValueFields": {
-=======
-    "stringValue": {
->>>>>>> d89f597f
       "type": "object",
       "required": ["timestamp", "$source"],
       "properties": {
-<<<<<<< HEAD
-=======
-        "value": {
-          "type": "string"
-        },
-
->>>>>>> d89f597f
         "timestamp": {
           "$ref": "#/definitions/timestamp"
         },
 
-<<<<<<< HEAD
         "$source": {
           "$ref": "#/definitions/sourceRef"
-=======
-        "source": {
-          "$ref": "#/definitions/source"
->>>>>>> d89f597f
         },
 
         "_attr": {
@@ -344,17 +325,13 @@
         }
       }
     },
-<<<<<<< HEAD
-
-
-=======
->>>>>>> d89f597f
+
     "numberValue": {
       "type": "object",
       "description": "Data should be of type number.",
-      "allOf": [
-        {"$ref": "#/definitions/commonValueFields"},
-        {
+      "allOf": [{
+        "$ref": "#/definitions/commonValueFields"
+      }, {
         "properties": {
           "value": {
             "type": "number"
@@ -375,17 +352,16 @@
       "type": "object",
       "properties": {
         "value": {
-         "type": "number"
+          "type": "number"
         },
         "timestamp": {
-         "$ref": "#/definitions/timestamp"
-        },
-<<<<<<< HEAD
+          "$ref": "#/definitions/timestamp"
+        },
         "pgn": {
-         "type": "number"
+          "type": "number"
         },
         "sentence": {
-         "type": "string"
+          "type": "string"
         }
       }
     },
@@ -393,9 +369,9 @@
     "stringValue": {
       "type": "object",
       "description": "Data should be of type number.",
-      "allOf": [
-        {"$ref": "#/definitions/commonValueFields"},
-        {
+      "allOf": [{
+        "$ref": "#/definitions/commonValueFields"
+      }, {
         "properties": {
           "value": {
             "type": "string"
@@ -416,52 +392,39 @@
       "type": "object",
       "properties": {
         "value": {
-         "type": "string"
+          "type": "string"
         },
         "timestamp": {
-         "$ref": "#/definitions/timestamp"
+          "$ref": "#/definitions/timestamp"
         },
         "pgn": {
-         "type": "number"
+          "type": "number"
         },
         "sentence": {
-         "type": "string"
-=======
+          "type": "string"
+        }
+      }
+    },
+    "nullValue": {
+      "type": "object",
+      "description": "Data should be of type NULL.",
+      "properties": {
+        "value": {
+          "type": "null"
+        },
+
+        "timestamp": {
+          "$ref": "#/definitions/timestamp"
+        },
 
         "source": {
           "$ref": "#/definitions/source"
         },
-        
+
         "_attr": {
           "$ref": "#/definitions/_attr"
         },
 
-        "meta": {
-          "$ref": "#/definitions/meta"
->>>>>>> d89f597f
-        }
-      }
-    },
-    "nullValue": {
-      "type": "object",
-      "description": "Data should be of type NULL.",
-      "properties": {
-        "value": {
-          "type": "null"
-        },
-
-        "timestamp": {
-          "$ref": "#/definitions/timestamp"
-        },
-
-        "source": {
-          "$ref": "#/definitions/source"
-        },
-        
-        "_attr": {
-          "$ref": "#/definitions/_attr"
-        },
-        
         "meta": {
           "$ref": "#/definitions/meta"
         }
@@ -494,9 +457,7 @@
       }
     },
 
-<<<<<<< HEAD
-=======
-    "alarmState":{
+    "alarmState": {
       "type": "string",
       "title": "alarmState",
       "description": "The alarm state when the value is in this zone.",
@@ -509,14 +470,13 @@
         "emergency"
       ]
     },
-    "alarmMethodEnum":{
+    "alarmMethodEnum": {
       "enum": [
         "visual",
         "sound"
       ]
     },
 
->>>>>>> d89f597f
     "meta": {
       "type": "object",
       "title": "Meta schema.",
@@ -586,7 +546,7 @@
           "type": "array",
           "title": "Alarm Method",
           "description": "The method to use to raise the alarm. An alarm requires immediate attention, eg no oil pressure",
-          "default": ["visual","sound"],
+          "default": ["visual", "sound"],
           "items": {
             "$ref": "#/definitions/alarmMethodEnum"
           }
@@ -595,7 +555,7 @@
           "type": "array",
           "title": "Emergency Method",
           "description": "The method to use to raise an emergency. An emergency is an immediate danger to life or vessel",
-          "default": ["visual","sound"],
+          "default": ["visual", "sound"],
           "items": {
             "$ref": "#/definitions/alarmMethodEnum"
           }
@@ -605,68 +565,43 @@
           "type": "array",
           "title": "Zones schema.",
           "description": "The zones defining the range of values for this signalk value.",
-          "items": [
-            {
-              "type": "object",
-              "title": "zone",
-              "description": "A zone used to define the display and alarm state when the value is in between bottom and top.",
-              "required": ["state"],
-              "properties": {
-                "lower":{
-                  "id": "lower",
-                  "type": "number",
-                  "title": "Lower",
-                  "description": "The lowest number in this zone",
-                  "name": "lower",
-                  "example": 3500
-                },
-
-<<<<<<< HEAD
-                {
-                  "id": "top",
-=======
-                "upper":{
-                  "id": "upper",
->>>>>>> d89f597f
-                  "type": "number",
-                  "title": "Upper",
-                  "description": "The highest value in this zone",
-                  "name": "upper",
-                  "example": 4000
-                },
-
-<<<<<<< HEAD
-                {
-                  "id": "alarmState",
-                  "type": "string",
-                  "title": "alarmState",
-                  "description": "The alarm state when the value is in this zone.",
-                  "name": "alarmState",
-                  "default": "normal",
-                  "enum": [
-                    "normal",
-                    "warn",
-                    "alarm"
-                  ]
-                },
-
-                {
-=======
-                "state":{
-                  "$ref":"#/definitions/alarmState"
-                },
-
-                "message":{
->>>>>>> d89f597f
-                  "id": "message",
-                  "type": "string",
-                  "title": "message",
-                  "description": "The message to display for the alarm.",
-                  "default": "Warning"
-                }
+          "items": [{
+            "type": "object",
+            "title": "zone",
+            "description": "A zone used to define the display and alarm state when the value is in between bottom and top.",
+            "required": ["state"],
+            "properties": {
+              "lower": {
+                "id": "lower",
+                "type": "number",
+                "title": "Lower",
+                "description": "The lowest number in this zone",
+                "name": "lower",
+                "example": 3500
+              },
+
+              "upper": {
+                "id": "upper",
+                "type": "number",
+                "title": "Upper",
+                "description": "The highest value in this zone",
+                "name": "upper",
+                "example": 4000
+              },
+
+              "state": {
+                "$ref": "#/definitions/alarmState"
+              },
+
+              "message": {
+                "id": "message",
+                "type": "string",
+                "title": "message",
+                "description": "The message to display for the alarm.",
+                "default": "Warning"
               }
             }
-          ]
+          }]
         }
       }
     },
@@ -680,33 +615,29 @@
       "type": "object",
       "title": "position",
       "description": "The position in 3 dimensions",
-      "properties": {
-        "source": {
-          "description": "Source of this data",
-          "$ref": "#/definitions/source"
-        },
-        "timestamp": {
-          "description": "timestamp of the last update to this data",
-          "$ref": "#/definitions/timestamp"
-        },
-        "longitude": {
-          "type": "number",
-          "description": "Longitude",
-          "units": "deg",
-          "example": 4.98765245
-        },
-        "latitude": {
-          "type": "number",
-          "description": "Latitude",
-          "units": "deg",
-          "example": 52.0987654
-        },
-        "altitude": {
-          "type": "number",
-          "description": "Altitude",
-          "units": "m"
-        }
-      }
+      "allOf": [{
+        "$ref": "#/definitions/commonValueFields"
+      }, {
+        "properties": {
+          "longitude": {
+            "type": "number",
+            "description": "Longitude",
+            "units": "deg",
+            "example": 4.98765245
+          },
+          "latitude": {
+            "type": "number",
+            "description": "Latitude",
+            "units": "deg",
+            "example": 52.0987654
+          },
+          "altitude": {
+            "type": "number",
+            "description": "Altitude",
+            "units": "m"
+          }
+        }
+      }]
     },
     "waypoint": {
       "type": "object",
@@ -740,14 +671,11 @@
                   "description": "A single position, in x,y order (Lon, Lat)",
                   "type": "array",
                   "minItems": 2,
-                  "items": [
-                    {
-                      "type": "number"
-                    },
-                    {
-                      "type": "number"
-                    }
-                  ],
+                  "items": [{
+                    "type": "number"
+                  }, {
+                    "type": "number"
+                  }],
                   "additionalItems": false
                 }
               }
