var assert = require('chai').assert

var signalk = require('../');

describe('Schema references', function() {
  it('all references are valid', function() {
    var signalkSchema = require('../schemas/signalk.json');
    var tv4 = signalk.getTv4();

    tv4.validate({}, signalkSchema);
<<<<<<< HEAD
    assert.lengthOf(tv4.getMissingUris(), 0, 'There should be no missing schema uris, but found ' + tv4.getMissingUris());
=======
    console.log(tv4.getMissingUris());
    assert.lengthOf(tv4.getMissingUris(), 0, 'There should be no missing schema uris');
>>>>>>> 612d2108
  })
});<|MERGE_RESOLUTION|>--- conflicted
+++ resolved
@@ -8,11 +8,6 @@
     var tv4 = signalk.getTv4();
 
     tv4.validate({}, signalkSchema);
-<<<<<<< HEAD
     assert.lengthOf(tv4.getMissingUris(), 0, 'There should be no missing schema uris, but found ' + tv4.getMissingUris());
-=======
-    console.log(tv4.getMissingUris());
-    assert.lengthOf(tv4.getMissingUris(), 0, 'There should be no missing schema uris');
->>>>>>> 612d2108
   })
 });