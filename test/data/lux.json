{
  "vessels": {
    "urn:mrn:imo:mmsi:230099999": {
      "mmsi": "230099999",
      "environment": {
        "outside": {
          "illuminance": {
            "value": 20000,
            "$source": ".36.0",
            "timestamp": "2017-01-24T23:59:01Z",
            "pgn": 130312
          }
        }
      }
    }
  },
  "sources": {
    "N2K-1": {
      "36": {
        "0": {},
        "n2k": {
          "src": "36",
          "pgns": {
            "130312": "2017-01-25T00:03:05.056Z"
          }
        }
      },
      "label": "",
      "type": "NMEA2000"
    }
  },
<<<<<<< HEAD
  "version": "1.0.0",
  "self": "vessels.urn:mrn:imo:mmsi:230099999"
=======
  "version": "1.0.0"
>>>>>>> 76aa81ba
}<|MERGE_RESOLUTION|>--- conflicted
+++ resolved
@@ -29,10 +29,5 @@
       "type": "NMEA2000"
     }
   },
-<<<<<<< HEAD
-  "version": "1.0.0",
-  "self": "vessels.urn:mrn:imo:mmsi:230099999"
-=======
   "version": "1.0.0"
->>>>>>> 76aa81ba
 }