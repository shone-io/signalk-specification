  var subSchemas = {
    'alarms': require('./schemas/groups/alarms.json'),
    'communication': require('./schemas/groups/communication.json'),
    'design': require('./schemas/groups/design.json'),
    'navigation': require('./schemas/groups/navigation.json'),
    'electrical_ac': require('./schemas/groups/electrical_ac.json'),
    'electrical_dc': require('./schemas/groups/electrical_dc.json'),
    'environment': require('./schemas/groups/environment.json'),
    'performance': require('./schemas/groups/performance.json'),
    'propulsion': require('./schemas/groups/propulsion.json'),
    'resources': require('./schemas/groups/resources.json'),
    'sensors': require('./schemas/groups/sensors.json'),
    'steering': require('./schemas/groups/steering.json'),
    'tanks': require('./schemas/groups/tanks.json')
  };


function getTv4() {
  var tv4 = require('tv4');
  var vesselSchema = require('./schemas/vessel.json');
  tv4.addSchema('https://signalk.github.io/specification/schemas/vessel.json', vesselSchema);
  var definitions = require('./schemas/definitions.json');
  tv4.addSchema('https://signalk.github.io/specification/schemas/definitions.json', definitions);

  for (var schema in subSchemas) {
    tv4.addSchema('https://signalk.github.io/specification/schemas/groups/' + schema + '.json', subSchemas[schema]);
  }
  return tv4;
}

function validateFull(tree) {
  var signalkSchema = require('./schemas/signalk.json');

  var tv4 = getTv4();
  var valid = getTv4().validateMultiple(tree, signalkSchema, true, true);
  var result = tv4.validateResult(tree, signalkSchema, true, true);
  //Hack: validateMultiple marks anyOf last match incorrectly as not valid with banUnknownProperties
  //https://github.com/geraintluff/tv4/issues/128
  valid.valid = result.valid;
  return valid;
}

function validateDelta(delta, ignoreContext) {
  var tv4 = require('tv4');
  var deltaSchema = require('./schemas/delta.json');
  var definitions = require('./schemas/definitions.json');
  tv4.addSchema('https://signalk.github.io/specification/schemas/definitions.json', definitions);

  if (ignoreContext) {
    delta.context = 'ignored the context, so place a placeholder there';
  }
  var valid = tv4.validateMultiple(delta, deltaSchema, true, true);
  return valid;
}

function validateWithSchema(msg, schemaName) { 
  var tv4 = require('tv4');
  var schema = require('./schemas/' + schemaName);
  var valid = tv4.validateResult(msg,schema, true, true);
  return valid;
}

function chaiAsPromised(chai, utils) {
  "use strict";

  var Assertion = chai.Assertion

  function checkValidFullSignalK () { 
    var result = validateFull(this._obj);
    var message = result.errors.length === 0 ? '' : result.errors[result.errors.length-1].message + ':' + result.errors[result.errors.length-1].dataPath +
      ' (' + (result.errors.length-1) + ' other errors not reported here)';
    this.assert(
      result.valid
      , message
      , 'expected #{this} to not be valid SignalK'
      );
  }
  Assertion.addProperty('validSignalK', checkValidFullSignalK);
  Assertion.addProperty('validFullSignalK', checkValidFullSignalK);
  Assertion.addProperty('validSignalKVessel', function() {
    this._obj = {
      'vessels': {
        'urn:mrn:imo:mmsi:230099999': this._obj
      }
    }
    checkValidFullSignalK.call(this);
  });
  Assertion.addProperty('validSignalKVesselIgnoringIdentity', function() {
    this._obj.mmsi = '230099999';
    this._obj = {
      'vessels': {
        'urn:mrn:imo:mmsi:230099999': this._obj
      }
    }
    checkValidFullSignalK.call(this);
  });
  Assertion.addProperty('validSignalKDelta', function () {
    var result = validateDelta(this._obj);
    var message = result.errors.length === 0 ? '' : result.errors[0].message + ':' + result.errors[0].dataPath + 
      ' (' + (result.errors.length-1) + ' other errors not reported here)';
    this.assert(
      result.valid
      , message
      , 'expected #{this} to not be valid SignalK delta'
      );
  });
  Assertion.addProperty('validSubscribeMessage', function () {
    var result = validateWithSchema(msg, 'messages/subscribe');
    var message = result.error ? result.error.message + ':' + result.error.dataPath : '';
    this.assert(
      result.valid
      , message
      , 'expected #{this} to not be valid SignalK subscribe message'
      );
  });
  Assertion.addProperty('validUnsubscribeMessage', function () {
    var result = validateWithSchema(msg, 'messages/unsubscribe');
    var message = result.error ? result.error.message + ':' + result.error.dataPath : '';
    this.assert(
      result.valid
      , message
      , 'expected #{this} to not be valid SignalK unsubscribe message'
      );
  });
}


<<<<<<< HEAD
  var subSchemas = {
    'alarms': require('./schemas/groups/alarms.json'),
    'communication': require('./schemas/groups/communication.json'),
    'design': require('./schemas/groups/design.json'),
    'navigation': require('./schemas/groups/navigation.json'),
    'electrical_ac': require('./schemas/groups/electrical_ac.json'),
    'environment': require('./schemas/groups/environment.json'),
    'performance': require('./schemas/groups/performance.json'),
    'propulsion': require('./schemas/groups/propulsion.json'),
    'resources': require('./schemas/groups/resources.json'),
    'sensors': require('./schemas/groups/sensors.json'),
    'sources': require('./schemas/groups/sources.json'),
    'steering': require('./schemas/groups/steering.json'),
    'tanks': require('./schemas/groups/tanks.json')
  };
  for (var schema in subSchemas) {
    tv4.addSchema('https://signalk.github.io/specification/schemas/groups/' + schema + '.json', subSchemas[schema]);
  }
  return tv4;
}

function validateFull(tree) {
  var signalkSchema = require('./schemas/signalk.json');

  var valid = getTv4().validateMultiple(tree, signalkSchema, true, true);
  return valid;
}

function validateDelta(delta, ignoreContext) {
  var tv4 = require('tv4');
  var deltaSchema = require('./schemas/delta.json');
  var definitions = require('./schemas/definitions.json');
  tv4.addSchema('https://signalk.github.io/specification/schemas/definitions.json', definitions);

  if (ignoreContext) {
    delta.context = 'ignored the context, so place a placeholder there';
  }
  var valid = tv4.validateMultiple(delta, deltaSchema, true, true);
  return valid;
}
=======
>>>>>>> 612d2108


module.exports.validateFull = validateFull;
module.exports.validateVessel = function(vesselData) {
  return validateFull({
      'vessels': {
        'urn:mrn:imo:mmsi:230099999': vesselData
      }
    });
}
module.exports.validateDelta = validateDelta;
module.exports.chaiModule = chaiAsPromised;
module.exports.i18n = require('./i18n/');
module.exports.getTv4 = getTv4;
module.exports.subSchemas = subSchemas;
module.exports.units = require('./schemas/definitions').definitions.units;
module.exports.metadata = require('./keyswithmetadata');<|MERGE_RESOLUTION|>--- conflicted
+++ resolved
@@ -10,6 +10,7 @@
     'propulsion': require('./schemas/groups/propulsion.json'),
     'resources': require('./schemas/groups/resources.json'),
     'sensors': require('./schemas/groups/sensors.json'),
+    'sources': require('./schemas/groups/sources.json'),
     'steering': require('./schemas/groups/steering.json'),
     'tanks': require('./schemas/groups/tanks.json')
   };
@@ -125,49 +126,6 @@
 }
 
 
-<<<<<<< HEAD
-  var subSchemas = {
-    'alarms': require('./schemas/groups/alarms.json'),
-    'communication': require('./schemas/groups/communication.json'),
-    'design': require('./schemas/groups/design.json'),
-    'navigation': require('./schemas/groups/navigation.json'),
-    'electrical_ac': require('./schemas/groups/electrical_ac.json'),
-    'environment': require('./schemas/groups/environment.json'),
-    'performance': require('./schemas/groups/performance.json'),
-    'propulsion': require('./schemas/groups/propulsion.json'),
-    'resources': require('./schemas/groups/resources.json'),
-    'sensors': require('./schemas/groups/sensors.json'),
-    'sources': require('./schemas/groups/sources.json'),
-    'steering': require('./schemas/groups/steering.json'),
-    'tanks': require('./schemas/groups/tanks.json')
-  };
-  for (var schema in subSchemas) {
-    tv4.addSchema('https://signalk.github.io/specification/schemas/groups/' + schema + '.json', subSchemas[schema]);
-  }
-  return tv4;
-}
-
-function validateFull(tree) {
-  var signalkSchema = require('./schemas/signalk.json');
-
-  var valid = getTv4().validateMultiple(tree, signalkSchema, true, true);
-  return valid;
-}
-
-function validateDelta(delta, ignoreContext) {
-  var tv4 = require('tv4');
-  var deltaSchema = require('./schemas/delta.json');
-  var definitions = require('./schemas/definitions.json');
-  tv4.addSchema('https://signalk.github.io/specification/schemas/definitions.json', definitions);
-
-  if (ignoreContext) {
-    delta.context = 'ignored the context, so place a placeholder there';
-  }
-  var valid = tv4.validateMultiple(delta, deltaSchema, true, true);
-  return valid;
-}
-=======
->>>>>>> 612d2108
 
 
 module.exports.validateFull = validateFull;
