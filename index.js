var _ = require('lodash');

  var subSchemas = {
    'alarms': require('./schemas/groups/alarms.json'),
    'communication': require('./schemas/groups/communication.json'),
    'design': require('./schemas/groups/design.json'),
    'navigation': require('./schemas/groups/navigation.json'),
    'electrical_ac': require('./schemas/groups/electrical_ac.json'),
    'electrical_dc': require('./schemas/groups/electrical_dc.json'),
    'environment': require('./schemas/groups/environment.json'),
    'performance': require('./schemas/groups/performance.json'),
    'propulsion': require('./schemas/groups/propulsion.json'),
    'resources': require('./schemas/groups/resources.json'),
    'sensors': require('./schemas/groups/sensors.json'),
    'sources': require('./schemas/groups/sources.json'),
    'steering': require('./schemas/groups/steering.json'),
    'tanks': require('./schemas/groups/tanks.json')
  };


function getTv4() {
  var tv4 = require('tv4');
  var vesselSchema = require('./schemas/vessel.json');
  tv4.addSchema('https://signalk.github.io/specification/schemas/vessel.json', vesselSchema);
  var definitions = require('./schemas/definitions.json');
  tv4.addSchema('https://signalk.github.io/specification/schemas/definitions.json', definitions);

  for (var schema in subSchemas) {
    tv4.addSchema('https://signalk.github.io/specification/schemas/groups/' + schema + '.json', subSchemas[schema]);
  }
  return tv4;
}

function validateFull(tree) {
  var signalkSchema = require('./schemas/signalk.json');

  var tv4 = getTv4();
  var valid = getTv4().validateMultiple(tree, signalkSchema, true, true);
  var result = tv4.validateResult(tree, signalkSchema, true, true);
  //Hack: validateMultiple marks anyOf last match incorrectly as not valid with banUnknownProperties
  //https://github.com/geraintluff/tv4/issues/128
  valid.valid = result.valid;
  return valid;
}

function validateDelta(delta, ignoreContext) {
  var tv4 = require('tv4');
  var deltaSchema = require('./schemas/delta.json');
  var definitions = require('./schemas/definitions.json');
  tv4.addSchema('https://signalk.github.io/specification/schemas/definitions.json', definitions);

  if (ignoreContext) {
    delta.context = 'ignored the context, so place a placeholder there';
  }
  var valid = tv4.validateMultiple(delta, deltaSchema, true, true);
  return valid;
}

function validateWithSchema(msg, schemaName) {
  var tv4 = require('tv4');
  var schema = require('./schemas/' + schemaName);
  var valid = tv4.validateResult(msg,schema, true, true);
  return valid;
}

function chaiAsPromised(chai, utils) {
  "use strict";

  var Assertion = chai.Assertion

  function checkValidFullSignalK () {
    var result = validateFull(this._obj);

    var message = result.errors.reduce(function(msgBuilder, error) {
      msgBuilder += error.dataPath + ":" + error.message + "\n";
      return msgBuilder;
    }, {});
    this.assert(
      result.valid
      , message
      , 'expected #{this} to not be valid SignalK'
      );
  }
  Assertion.addProperty('validSignalK', checkValidFullSignalK);
  Assertion.addProperty('validFullSignalK', checkValidFullSignalK);
  Assertion.addProperty('validSignalKVessel', function() {
    this._obj = {
      'vessels': {
        'urn:mrn:imo:mmsi:230099999': this._obj
      }
    }
    checkValidFullSignalK.call(this);
  });
  Assertion.addProperty('validSignalKVesselIgnoringIdentity', function() {
    this._obj.mmsi = '230099999';
    this._obj = {
      'vessels': {
        'urn:mrn:imo:mmsi:230099999': this._obj
      }
    }
    checkValidFullSignalK.call(this);
  });
  Assertion.addProperty('validSignalKDelta', function () {
    var result = validateDelta(this._obj);
    var message = result.errors.length === 0 ? '' : result.errors[0].message + ':' + result.errors[0].dataPath +
      ' (' + (result.errors.length-1) + ' other errors not reported here)';
    this.assert(
      result.valid
      , message
      , 'expected #{this} to not be valid SignalK delta'
      );
  });
  Assertion.addProperty('validSubscribeMessage', function () {
    var result = validateWithSchema(msg, 'messages/subscribe');
    var message = result.error ? result.error.message + ':' + result.error.dataPath : '';
    this.assert(
      result.valid
      , message
      , 'expected #{this} to not be valid SignalK subscribe message'
      );
  });
  Assertion.addProperty('validUnsubscribeMessage', function () {
    var result = validateWithSchema(msg, 'messages/unsubscribe');
    var message = result.error ? result.error.message + ':' + result.error.dataPath : '';
    this.assert(
      result.valid
      , message
      , 'expected #{this} to not be valid SignalK unsubscribe message'
      );
  });
  Assertion.addProperty('validDiscovery', function () {
    var result = validateWithSchema(this._obj, 'discovery');
    var message = result.error ? result.error.message + ':' + result.error.dataPath : '';
    this.assert(
      result.valid
      , message
      , 'expected #{this} to not be valid SignalK discovery document'
      );
  });
}

<<<<<<< HEAD
//FIXME does not account for multiple sources for a single path in a single delta
module.exports.deltaToFullVessel = function(delta) {
  var result = {};
  if (delta.updates) {
    delta.updates.forEach(function(update) {
      if (update.values) {
        update.values.forEach(function(pathValue) {
          if (typeof pathValue.value === 'object') {
            _.set(result, pathValue.path, pathValue.value);
          } else {
            _.set(result, pathValue.path + '.value', pathValue.value);
          }
          _.set(result, pathValue.path + '.timestamp', update.timestamp);
          if (update.source) {
            if (update.source.pgn) {
              _.set(result, pathValue.path + '.pgn', update.source.pgn);
            }
            if (!_.isUndefined(update.source.label) && update.source.src) {
              _.set(result, pathValue.path + "['$source']", update.source.label + '.' + update.source.src);
            }
          }
          _.set(result, pathValue.path + '.timestamp', update.timestamp);
        })
      }
    })
  }
  return result;
=======
function fillIdentity(full) {
  for (identity in full.vessels) {
    fillIdentityField(full.vessels[identity], identity);
  }
>>>>>>> b9fc4291
}

var mmsiPrefixLenght = 'urn:mrn:imo:mmsi:'.length;
function fillIdentityField(vesselData, identity) {
  if (identity.indexOf('urn:mrn:imo') === 0) {
    vesselData.mmsi = identity.substring(mmsiPrefixLenght, identity.length)
  } else if (identity.indexOf('urn:mrn:signalk') === 0) {
    vesselData.uuid = identity
  } else {
    vesselData.url = identity;
  }
}


module.exports.validateFull = validateFull;
module.exports.validateVessel = function(vesselData) {
  return validateFull({
      'vessels': {
        'urn:mrn:imo:mmsi:230099999': vesselData
      }
    });
}
module.exports.fillIdentity = fillIdentity;
module.exports.validateDelta = validateDelta;
module.exports.chaiModule = chaiAsPromised;
module.exports.i18n = require('./i18n/');
module.exports.getTv4 = getTv4;
module.exports.subSchemas = subSchemas;
module.exports.units = require('./schemas/definitions').definitions.units;
module.exports.metadata = require('./keyswithmetadata');
module.exports.deltaToFull = require('./src/delta.js').deltaToNested;<|MERGE_RESOLUTION|>--- conflicted
+++ resolved
@@ -139,7 +139,7 @@
   });
 }
 
-<<<<<<< HEAD
+
 //FIXME does not account for multiple sources for a single path in a single delta
 module.exports.deltaToFullVessel = function(delta) {
   var result = {};
@@ -167,12 +167,12 @@
     })
   }
   return result;
-=======
+}
+
 function fillIdentity(full) {
   for (identity in full.vessels) {
     fillIdentityField(full.vessels[identity], identity);
   }
->>>>>>> b9fc4291
 }
 
 var mmsiPrefixLenght = 'urn:mrn:imo:mmsi:'.length;
