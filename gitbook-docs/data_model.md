# Signal K Data Model

## Formats

Signal K defines two data formats—full and delta—for representing and transmitting data. All Signal K data is
transmitted as UTF-8 JSON.

## Full Format

The full format is conceptually the simplest representation of data in Signal K. It contains all of the data from a
Signal K node, which in the case of a Signal K server could me many hundreds of data points.

```json
{
  "version": "v1.0.0",
    "self": "urn:mrn:signalk:uuid:705f5f1a-efaf-44aa-9cb8-a0fd6305567c",
    "vessels": {
      "urn:mrn:signalk:uuid:705f5f1a-efaf-44aa-9cb8-a0fd6305567c": {
        "navigation": {
          "speedOverGround": {
            "value": 4.32693662,
            "$source": "ttyUSB0.GP",
            "sentence": "RMC",
            "timestamp": "2017-05-16T05:15:50.007Z"
          },
          "position": {
            "value": {
              "altitude": 0.0,
              "latitude": 37.81479,
              "longitude": -122.44880152
            },
            "$source": "0183.ttyUSB0.GP",
            "sentence": "RMC",
            "timestamp": "2017-05-16T05:15:50.007Z"
          },
          "headingMagnetic": {
            "value": 5.55014702,
            "$source": "0183.ttyUSB0.II",
            "sentence": "HDM",
            "timestamp": "2017-05-16T05:15:54.006Z"
          }
        },
        "name": "Motu",
        "uuid": "urn:mrn:signalk:uuid:705f5f1a-efaf-44aa-9cb8-a0fd6305567c"
      }
    },
    "sources": {
      "ttyUSB0": {
        "label": "ttyUSB0",
        "type": "NMEA0183",
        "GP": {
          "talker": "GP",
          "sentences": {
            "RMC": {
              "sentence": "$GPRMC,061404.000,A,4117.6201,S,17314.8224,E,0.38,354.82,030417,,*11",
              "timestamp": "2017-04-03T06:14:04.451Z"
            }
          },
          "II": {
            "talker": "II",
            "sentences": {
              "HDM": {
                "sentence": "$IIHDM,318,M*36",
                "timestamp": "2017-05-16T05:15:54.006Z"
              }
            }
          }
        }
      }
    }
  }
}
```

There are several top level attributes or keys which are always present and others which are optional. The `version`
key specifies which version of the Signal K specification is being used and must always present in a full Signal K
model. Also always present in the full model is the `self` key. The value of `self` is the key within the `vessels`
object which is the local boat. Effectively, it is a pointer into the `vessels` object.

Below the `vessels` object is a list of vessels, identified by their MMSI number or a generated unique ID. There may be
many vessels if data has been received from AIS or other sources. The format for each vessel’s data uses the same
standard Signal K structure but may not have the same content; likely you will not have as much data about other
vessels as you have about your own.

<<<<<<< HEAD
At the same level as `vessels` is `sources`. This contains a list of sources the data was obtained from. Each data
object within a `vessel` may have a `$source` key which point to a source withing `sources`. Several data objects may
reference the same `source` since a single NMEA sentence or PGN may map to multiple keys in Signal K.

Alternatively the source data may be embedded directly in place of the `$source` by using the `source` key:

```json
{
  "vessels": {
    "urn:mrn:signalk:uuid:705f5f1a-efaf-44aa-9cb8-a0fd6305567c": {
      "navigation": {
        "position": {
          "value": {
            "altitude": 0.0,
            "latitude": 37.81479,
            "longitude": -122.44880152
          },
          "source": {
            "label": "ttyUSB0",
            "type": "NMEA0183",
            "talker": "GP",
            "sentence": "$GPRMC,061404.000,A,4117.6201,S,17314.8224,E,0.38,354.82,030417,,*11"
          },
          "timestamp": "2017-05-16T05:15:50.007Z"
        }
      }
    }
  }
}
```

For more information on sources, see the [sources](sources.md) section.

Data objects in Signal K are organized hierarchically, for example data related to navigation such as position, speed
through water and heading are all organized under a `navigation` sub-topic within the `vessel` object. Each data object
has a `value` property which holds the actual value for that specific key. The `value` property may contain a number, a
string or another object. Signal K keys that are object valued are object valued because the values don‘t have much
semantic meaning individually. For example position – latitude doesn‘t have much meaning without an associated
longitude. Therefore, these (and altitude) are grouped together in a single `navigation.position` key.

The values are always SI units, and always the same units for the same key. Therefore, `speedOverGround` is always
meters per second, never knots, km/hr, or miles/hr. This means you never have to send units with data, the units are
specific for a key, and defined in the data schema. A simplified version of the JSON schema with the units is available
in [Keys Reference in Appendix A](keys/index.md).

In addition to the `value` and `$source` (or `source`) properties, the data object may also have `meta` and `_attr`
properties. These are discussed in detail in the [metadata](metadata.md) and [permissions](permissions.md) sections
respectively. Finally, each data object also has a `timestamp` property which represents the time that the value was
measured. Timestamps are in ISO 8601 format – specifically the [RFC 3339](https://tools.ietf.org/html/rfc3339)
extension format, which is slightly more strict than the ISO specification. For instance, it requires four digit years
and specifies that `T` is used as a separator between the data and time portions of the timestamp.

The ordering of keys is also not important, they can occur in any order. In fact, if you are designing a device which
consumes Signal K data, it is important to remember that the JSON standard does not guarantee the order of properties
in an object. You MUST NOT rely on the data you receive to always be in the same order within a Signal K message.
=======
The ordering of keys is also not important, they can occur in any order. In this area Signal K follows normal JSON
standards.

The full format is useful for backups, and for populating a secondary device, or just updating all data, a kind of 'this
is the current state' message.

However sending the full data model will be wasteful of bandwidth and CPU, when the majority of data does not change
often. So we want to be able to send parts of the model (i.e. parts of the hierarchical tree).

## Delta format
>>>>>>> e1c08f50

The full format is most useful for getting the initial state of a Signal K system, for example when a display device
first connects to the network or for refreshing a device‘s state when it loses a network connection.

However sending the full data model is wasteful of both bandwidth and CPU, especially when there is a large amount of
available data, or the consuming device is only interested in a small portion of it. In the majority of cases, it is
preferable to only exchange small, specific portions of the data.

## Delta Format

By far, the most commonly produced Signal K format is the delta format. Conceptually, the delta is an update to an
existing Signal K data model. A device consuming deltas could either build up a view of the Signal K full tree by
consuming and combining deltas or it could request from a Signal K server the current full tree model and apply deltas
to that as they are received. It is also entirely possible for a device to remain essentially stateless and treat
Signal K deltas as independent packets of data, much the same way as it would handle NMEA sentences or PGNs.

An example delta message is presented below.

```json
{
  "context": "vessels.urn:mrn:imo:mmsi:234567890",
  "updates": [{
    "source": {
      "label": "N2000-01"
      "type": "NMEA2000",
      "src": "017",
      "pgn": 127488
    },
    "timestamp": "2010-01-07T07:18:44Z",
    "values": [{
      "path": "propulsion.0.revolutions",
      "value": 16.341667
    }, {
      "path": "propulsion.0.boostPressure",
      "value": 45500.0
    }]
  }]
}
```

The top level of a delta message contains an `updates` property and an optional `context` property.

```json
{
  "context": "vessels.urn:mrn:imo:mmsi:234567890",
  "updates": [
    ...data goes here...
  ]
}
```

The optional `context` property roots the updates to a particular location in the Signal K tree. If `context` is
missing it is assumed that the data is related to the `self` context. The `self` context is the `vessel` object which
the `self` property of the full model points to.

Context is a path from the root of the full tree to the _container object_, which for vessel related data must refer to
a vessel directly under `vessels`. The delimiter in the context path is `.` (period). In this case the context is
`vessels.urn:mrn:imo:mmsi:234567890`. All subsequent data is relative to that location.

The `updates` property holds a JSON array of update objects, each of which may have a  `source` property, a `timestamp`
property and an array of `values` containing one or more value objects.

```json
{
  "source": {
    "label": "N2000-01"
    "type": "NMEA2000",
    "src": "115",
    "pgn": "128267"
  },
  "timestamp": "2014-08-15T16:00:00.081Z",
  "values": [{
    "path": "navigation.courseOverGroundTrue",
    "value": 2.971
  }, {
    "path": "navigation.speedOverGround",
    "value": 3.85
  }]
}
```

An `update` has a single `source` value and it applies to each of the `values` items. In cases where data can only
come from a single source, such as an NMEA 0183 talker connected to a serial port, then the source may be omitted.
However, if the delta is being passed on by a Signal K server or multiplexer then `source` must be filled in by the
server so that downstream consumers can discern where the update comes from.

In cases where a Signal K producer does not have access to a real time clock or GPS time then `timestamp` should be
omitted. Elements in the Signal K processing chain-such as a server receiving data from a producer-should fill in
timestamp if it is missing in the incoming delta message.

Each `value` item is then simply a pair of `path` and `value`. The `path` must be a _leaf path_: it must be a path to
a leaf the of the full model.  A leaf is where the actual value of the Signal K property is and where `timestamp`,
`$source` and `values` properties are in the full model. The value is often a scalar-a single numeric value, as in the
example above-but it can also be an object. For example a `navigation.position` value would be an object like
`{"latitude": -41.2936935424, "longitude": 173.2470855712}`.

There are some static properties in the full model that lack the support for multiple values and metadata such as source and timestamp. An example is a vessel's name, directly under the vessel's root. This static data may appear in the delta stream, for example when received in AIS transmission. In this case the value should be the subtree of the full model, starting from the vessel's root, with just the relevant parts, and the path must be empty, indicating that the value should be merged to the full model mounted where the delta's context property points:

```
{
  "context": "vessels.urn:mrn:imo:mmsi:2xxxxxxx",
  "updates": [
    {
      "source": {...},
      "timestamp": "2014-08-15T19:02:31.507Z",
      "values": [
        {
          "path": "",
          "value": {
            "name": "WRANGO"
          }
        }
      ]
    }
  ]
}
```

## Data Quality

Data transmitted in Signal K format is assumed to be corrected for known sensor inaccuracies such as wind angle offset
due to misalignment of a masthead unit on the mast, but there is no _guarantee_ that data is accurate, or within
certain bounds. Different sources will have different data quality and normal vigilance is always required.

## Missing or Invalid Data

A sensor or gateway/server may want to send a message indicating known invalid data or the fact that the sensor is
functioning but can not provide data, for example when a depth sensor has no bottom fix. In this case the value must be
JSON `null` in the delta message and the server must return the value as a JSON `null` in the REST API.

## Message Integrity

Many messaging systems specify checksums or other forms of message integrity checking. Signal K assumes a reliable
transport will guarantee a valid message. This is true of TCP/IP and some other transports but not always the case. For
other transports (e.g. RS-232 serial) a specific extended data format will apply, which is suited to that transport.
Hence at the message level no checksum or other tests need to be made.

## Encoding/Decoding

The JSON message format is supported across most programming environments and can be handled with any convenient
library.

On micro-controllers with limited RAM it may be necessary to read and write Signal K data using a streaming process
rather than reading the entire message into RAM before processing. There is an implementation of Signal K JSON
streaming on an Arduino Mega (4K RAM) in the related
[Freeboard project](https://github.com/rob42/FreeboardMega/tree/signal_k_dev/lib/SignalK).<|MERGE_RESOLUTION|>--- conflicted
+++ resolved
@@ -82,7 +82,6 @@
 standard Signal K structure but may not have the same content; likely you will not have as much data about other
 vessels as you have about your own.
 
-<<<<<<< HEAD
 At the same level as `vessels` is `sources`. This contains a list of sources the data was obtained from. Each data
 object within a `vessel` may have a `$source` key which point to a source withing `sources`. Several data objects may
 reference the same `source` since a single NMEA sentence or PGN may map to multiple keys in Signal K.
@@ -138,18 +137,6 @@
 The ordering of keys is also not important, they can occur in any order. In fact, if you are designing a device which
 consumes Signal K data, it is important to remember that the JSON standard does not guarantee the order of properties
 in an object. You MUST NOT rely on the data you receive to always be in the same order within a Signal K message.
-=======
-The ordering of keys is also not important, they can occur in any order. In this area Signal K follows normal JSON
-standards.
-
-The full format is useful for backups, and for populating a secondary device, or just updating all data, a kind of 'this
-is the current state' message.
-
-However sending the full data model will be wasteful of bandwidth and CPU, when the majority of data does not change
-often. So we want to be able to send parts of the model (i.e. parts of the hierarchical tree).
-
-## Delta format
->>>>>>> e1c08f50
 
 The full format is most useful for getting the initial state of a Signal K system, for example when a display device
 first connects to the network or for refreshing a device‘s state when it loses a network connection.
@@ -246,9 +233,13 @@
 example above-but it can also be an object. For example a `navigation.position` value would be an object like
 `{"latitude": -41.2936935424, "longitude": 173.2470855712}`.
 
-There are some static properties in the full model that lack the support for multiple values and metadata such as source and timestamp. An example is a vessel's name, directly under the vessel's root. This static data may appear in the delta stream, for example when received in AIS transmission. In this case the value should be the subtree of the full model, starting from the vessel's root, with just the relevant parts, and the path must be empty, indicating that the value should be merged to the full model mounted where the delta's context property points:
-
-```
+There are some static properties in the full model that lack the support for multiple values and metadata such as
+source and timestamp. An example is a vessel‘s name, directly under the vessel‘s root. This static data may appear in
+the delta stream, for example when received in AIS transmission. In this case the value should be the subtree of the
+full model, starting from the vessel's root, with just the relevant parts, and the path must be empty, indicating that
+the value should be merged to the full model mounted where the delta‘s context property points:
+
+```json
 {
   "context": "vessels.urn:mrn:imo:mmsi:2xxxxxxx",
   "updates": [
